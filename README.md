# rxp

<<<<<<< HEAD
Rxp (Regex eXPlorer) is a command-line utility for visualising and testing simple regular expressions. It takes regular expressions as text input. It has two subcommands, `dot` and `test`
=======
Rex is a command-line utility for visualising and testing simple regular expressions. It has two subcommands, `dot` and `test`.
>>>>>>> 9e889df4

## `rxp dot <phase> <regex>`

`rxp dot` takes a simple regular expression as text input, and outputs various abstract representations of the regex at different phases of compilation. The output format is the [GraphViz](https://graphviz.org/) `dot` language, which can be visualised with the [`dot(1)` utility](https://graphviz.org/download/).

### Output formats: 

- `rxp dot tokens <regex>`: Outputs the regular expression as a stream of tokens.
- `rxp dot ast <regex>`: Outputs the regular expression as an abstract syntax tree.
- `rxp dot nfa <regex>`: Outputs the regular expression as an NFA (Non-deterministic finite automaton).
- `rxp dot dfa <regex>`: Outputs the regular expression as a DFA (Deterministic finite automaton).

### Examples:

- `rxp dot tokens '(a|b)*cde' | dot -Tpng > tokens_example.png`: 
  ![Example of the rxp dot tokens command](images/tokens_example.png)

- `rxp dot ast '(a|b)*cde' | dot -Tpng > ast_example.png`: 
  ![Example of the rxp dot ast command](images/ast_example.png)

- `rxp dot nfa '(a|b)*cde' | dot -Tpng > nfa_example.png`: 
  ![Example of the rxp dot nfa command](images/nfa_example.png)
  Arrows marked `ε` are [epsilon transitions](https://en.wikipedia.org/wiki/Epsilon_transition), or transitions which the automaton can make without consuming any input. Arrows marked with any other unicode grapheme cluster are transitions which the automaton can make by consuming a single element of its input. This might get confusing if your test string is in Greek. Sorry!

- `rxp dot dfa '(a|b)*cde' | dot -Tpng > dfa_example.png`: 
  ![Example of the rxp dot dfa command](images/dfa_example.png)

## `rxp test <regex> <test-string>`

`rxp test` takes a simple regular expression and a test string to evaluate against the regex. It will print `true` if the test string matches the regular expression and `false` if it does not. 

### Examples:

- `rxp test '(a|b)*cde' abababcde`
  ```
  true
  ```

- `rxp test '(a|b)*cde' ohno`
  ```
  false
  ```

If you add the `--dfa` flag when testing an expression, it will be compiled to a DFA before testing, which has different performance characteristics.<|MERGE_RESOLUTION|>--- conflicted
+++ resolved
@@ -1,10 +1,6 @@
 # rxp
 
-<<<<<<< HEAD
-Rxp (Regex eXPlorer) is a command-line utility for visualising and testing simple regular expressions. It takes regular expressions as text input. It has two subcommands, `dot` and `test`
-=======
-Rex is a command-line utility for visualising and testing simple regular expressions. It has two subcommands, `dot` and `test`.
->>>>>>> 9e889df4
+Rxp (__R__egex e__XP__lorer) is a command-line utility for visualising and testing simple regular expressions. It has two subcommands, `dot` and `test`.
 
 ## `rxp dot <phase> <regex>`
 
